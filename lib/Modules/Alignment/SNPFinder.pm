#!/usr/bin/env perl
package Modules::Alignment::SNPFinder;

use FindBin;
use lib "$FindBin::Bin/../../";
use Modules::Fasta::SequenceName;
use Log::Log4perl;

sub new{
	my($class)  = shift;
    my $self= {};
    bless ($self, $class);
    $self->_initialize(@_);
    return $self;
}

#class vars
sub logger{
	my $self=shift;
	$self->{'_logger'} = shift // return $self->{'_logger'};
}

sub allowableChars{
	my $self=shift;
	$self->{'_allowableChars'} = shift // return $self->{'_allowableChars'};
}

sub orderedNames{
	my $self=shift;
	$self->{'_queryNameOrderHash'}=shift // return $self->{'_queryNameOrderHash'};
}

sub alignedFastaSequences{
	my $self=shift;
	$self->{'_alignedFastaSequences'}=shift // return $self->{'_alignedFastaSequences'};
}

sub resultNumber{
	my $self=shift;
	$self->{'_resultNumber'}=shift // return $self->{'_resultNumber'};
}

sub startBpHashRef{
	my $self=shift;
	$self->{'_startBpHashRef'}=shift // return $self->{'_startBpHashRef'};
}

sub _dashOffset{
	my $self=shift;
	$self->{'__dashOffset'}=shift // return $self->{'__dashOffset'};
}

sub databaseHandle{
	my $self=shift;
	$self->{'_databaseHandle'}=shift // return $self->{'_databaseHandle'};
}

#methods
sub _initialize{
	my($self)=shift;

	#logging
	$self->logger(Log::Log4perl->get_logger());
	$self->logger->debug("Logger initialized in Modules::Alignment::SNPFinder\n");
	
	my %params = @_;
    #on object construction set all parameters
    foreach my $key(keys %params){
		if($self->can($key)){
			$self->$key($params{$key});
		}
		else{
			#logconfess calls the confess of Carp package, as well as logging to Log4perl
			$self->logger->logconfess("$key is not a valid parameter in Modules::Alignment::SNPFinder");
		}
	}
	
	#defaults		
	$self->allowableChars({
		'A'=>1,
		'C'=>1,
		'T'=>1,
		'G'=>1,
		'a'=>1,
		'c'=>1,
		't'=>1,
		'g'=>1
	});

	#init data structures
	$self->_dashOffset({});
}

sub findSNPs{
	my($self)=shift;
	
	my ($alignmentLength,$alignedHashRef) = $self->_getHashOfFastaAlignment();
	$self->_setOffsetHash($alignedHashRef);
	my $resultArray=[];
	
	my $resultNumber = $self->resultNumber;
	for my $position(0..($alignmentLength-1)){
		$resultArray = $self->_getSingleBaseResult($position,$alignedHashRef,$resultArray,$resultNumber);	
		$resultNumber++;	
	}	
	return $resultArray;
}


=head3 _setOffsetHash

Stores the number of dashes in the Muscle alignment, so that the correct SNP position relative
to the original sequence can be given. We get the original startbp of the alignment via the blast
result, which is stored in the startBPhash.
During the SNP finding, we need to count each dash for each sequence and use it as an offset when
reporting the correct original SNP position.
Stored in _dashOffset->{sequenceName}=<dash count>

=cut

sub _setOffsetHash{
	my $self=shift;
	my $alignedHashRef=shift;

	foreach my $name(keys %{$alignedHashRef}){
		$self->_dashOffset->{$name}=0;
	}
}

=head3

Given a hash of the fasta sequence alignment,
and the position of the alignment, checks if a SNP exists.
SNPs must be of $self->allowableChars.
Returns a tab-delimited line of results, in the order of
$self->orderedNames.

=cut


sub _getSingleBaseResult{
	my $self = shift;
	my $position=shift;
	my $alignedHashRef=shift;
	my $resultArray=shift;
	my $resultNumber=shift;

	my %baseTypes;
	my @currentResult=();
	
	foreach my $name(@{$self->orderedNames}){
		my $base;
		my $contig = $alignedHashRef->{$name}->{'fasta'} // undef;

		my %resultHash=();
		if(defined $contig){		
			$base = substr($alignedHashRef->{$name}->{'sequence'},$position,1); 
			my $dashOffset = $self->_dashOffset->{$name};

			unless(defined $base){
				$self->logger->fatal("name: $name\nfasta: " . $alignedHashRef->{$name}->{'fasta'}. "\nseq: " . $alignedHashRef->{$name}->{'sequence'} . "\npos: $position");
				exit(1);
			}

			if(defined $self->allowableChars->{$base}){
				#make sure base is uppercase
				$base = uc($base);
				$baseTypes{$base}=1;
			}				

			my $startBp = $self->startBpHashRef->{$alignedHashRef->{$name}->{'fasta'}};		

			#update _dashOffset if need be
			#if the char is a '-', there is no position information for the original sequence, so report a 0
			my $finalPosition;
			if($base eq '-'){
				$finalPosition = 0;	
				$dashOffset++;
				$self->_dashOffset->{$name}=$dashOffset;
			}
			else{
				$finalPosition = ($startBp + $position - $dashOffset);	
			}
			
			%resultHash=(
				contig=>$contig,
				startBp=>$finalPosition,
				value=>$base,
				locusId=>$resultNumber
			);			
		}
		else{
			%resultHash=(
				contig=>"NA_$name",
				startBp=>'0',
				value=>'-',
				locusId=>$resultNumber
			);	
		}
		push @currentResult,\%resultHash;
	}

	#only need the case where there is an actual snp
	if(scalar keys %baseTypes > 1){
<<<<<<< HEAD
		return ($baseLine . $positionLine);
	}
	else{
		return undef;
=======
		push @{$resultArray},@currentResult;
>>>>>>> bbccc419
	}
	return $resultArray;
}


=head3

Given the FASTA alignment produced by Muscle, create a hash where the
name is based on the Modules::Fasta::SequenceName->name and
$hashRef->{'name'}->{'fasta'}="fasta header"
$hashRef->{'name'}->{'sequence'}="DNA sequence"
the {'fasta'} key contains the fasta header,
and the {'sequence'} key contains the DNA sequence.
Also compute the alignment length and return it as the first argument of the two argument return.

=cut

sub _getHashOfFastaAlignment{
	my $self = shift;

	my $results={};
	my $name;
	my $alignmentLength;

	my $numberOfLines = scalar @{$self->alignedFastaSequences};

	foreach my $line(@{$self->alignedFastaSequences}){
		$line =~ s/\R//g;
		
		if($line =~ /^>(.+)/){		
			$line =~ s/>//;
			my $sn = Modules::Fasta::SequenceName->new($line);
			$name = $sn->name;
			$self->logger->debug("New name: $name");
			#we don't need or want the '>'; all names are stored without the fasta header signifier
			$results->{$name}->{'fasta'}=$line;
		}
		else{
			$self->logger->debug("Not a header in SNPFinder");
			if(defined $results->{$name}->{'sequence'}){
			#	$self->logger->debug("Sequence already present, adding to it:\n$line");
				$results->{$name}->{'sequence'}=$results->{$name}->{'sequence'} . $line;	
			}
			else{
				#$self->logger->debug("New sequence, adding:\n$line");
				$results->{$name}->{'sequence'}=$line;
			}
					
		}
	}
	$alignmentLength=length($results->{$name}->{'sequence'});
	#$self->logger->debug("Alignment length of core is: $alignmentLength");
	return ($alignmentLength,$results);
}
1;<|MERGE_RESOLUTION|>--- conflicted
+++ resolved
@@ -202,14 +202,7 @@
 
 	#only need the case where there is an actual snp
 	if(scalar keys %baseTypes > 1){
-<<<<<<< HEAD
-		return ($baseLine . $positionLine);
-	}
-	else{
-		return undef;
-=======
 		push @{$resultArray},@currentResult;
->>>>>>> bbccc419
 	}
 	return $resultArray;
 }
